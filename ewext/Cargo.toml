[package]
name = "ewext"
version = "0.4.1"
edition = "2021"

[lib]
crate-type = ["cdylib"]


[profile.release]
lto = true
strip = true # Not having that causes wine debugger to crash.
panic = "abort"

[dependencies]
backtrace = "0.3.74"
iced-x86 = "1.21.0"
noita_api_macro = {path = "noita_api_macro"}
eyre = "0.6.12"
noita_api = {path = "noita_api"}
<<<<<<< HEAD
tungstenite = "0.24.0"
bitcode = "0.6.3"
shared = {path = "../shared"}

[features]
#enables cross-compilation on older systems (for example, when compiling on ubuntu 20.04)
#due to unresolved bug in rust toolchain
#https://github.com/rust-lang/rust/issues/79609
pre2204 = []
=======
shared = {path = "../shared"}
>>>>>>> 1ac8c980
<|MERGE_RESOLUTION|>--- conflicted
+++ resolved
@@ -18,7 +18,6 @@
 noita_api_macro = {path = "noita_api_macro"}
 eyre = "0.6.12"
 noita_api = {path = "noita_api"}
-<<<<<<< HEAD
 tungstenite = "0.24.0"
 bitcode = "0.6.3"
 shared = {path = "../shared"}
@@ -27,7 +26,4 @@
 #enables cross-compilation on older systems (for example, when compiling on ubuntu 20.04)
 #due to unresolved bug in rust toolchain
 #https://github.com/rust-lang/rust/issues/79609
-pre2204 = []
-=======
-shared = {path = "../shared"}
->>>>>>> 1ac8c980
+pre2204 = []